--- conflicted
+++ resolved
@@ -2,10 +2,6 @@
 
 android {
     compileSdkVersion versions.compileSdk
-<<<<<<< HEAD
-
-=======
->>>>>>> 52236b48
     defaultConfig {
         applicationId 'com.shazam.android.reflowsample'
         minSdkVersion versions.minSdk
