apply from: 'dependencies.gradle'

buildscript {
    repositories {
        jcenter()
        google()
    }
    dependencies {
<<<<<<< HEAD
        classpath 'com.android.tools.build:gradle:3.3.0'
=======
        classpath 'com.android.tools.build:gradle:3.5.3'
>>>>>>> 52236b48

        // NOTE: Do not place your application dependencies here; they belong
        // in the individual module build.gradle files
    }
}

task clean(type: Delete) {
    delete rootProject.buildDir
}

def repos = {
    jcenter()
    google()
}

subprojects {
    buildscript {
        repositories repos
    }
    repositories repos
}<|MERGE_RESOLUTION|>--- conflicted
+++ resolved
@@ -6,11 +6,7 @@
         google()
     }
     dependencies {
-<<<<<<< HEAD
-        classpath 'com.android.tools.build:gradle:3.3.0'
-=======
         classpath 'com.android.tools.build:gradle:3.5.3'
->>>>>>> 52236b48
 
         // NOTE: Do not place your application dependencies here; they belong
         // in the individual module build.gradle files
