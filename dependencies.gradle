ext.versions = [
        buildTools : '28.0.0',
<<<<<<< HEAD
        minSdk : 16,
=======
        minSdk : 18,
>>>>>>> 52236b48
        compileSdk : 28,
        targetSdk : 28,

        jsr305 : '3.0.1',
<<<<<<< HEAD
        appcompat : '28.0.0',
        butterknife : '8.8.1'
=======
        butterknife : '10.2.1'
>>>>>>> 52236b48
]<|MERGE_RESOLUTION|>--- conflicted
+++ resolved
@@ -1,18 +1,9 @@
 ext.versions = [
         buildTools : '28.0.0',
-<<<<<<< HEAD
         minSdk : 16,
-=======
-        minSdk : 18,
->>>>>>> 52236b48
         compileSdk : 28,
         targetSdk : 28,
 
         jsr305 : '3.0.1',
-<<<<<<< HEAD
-        appcompat : '28.0.0',
-        butterknife : '8.8.1'
-=======
         butterknife : '10.2.1'
->>>>>>> 52236b48
 ]